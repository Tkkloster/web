from django.urls import path
import web.views as views


urlpatterns = [
    path("", views.index),
<<<<<<< HEAD
    path("games/", views.GameListView.as_view()),
=======
    path("about/", views.about),
    path("games/", views.GamesView.as_view()),
>>>>>>> 03eaea4a
    path("games/<int:pk>/", views.GameDetailView.as_view()),
    path("players/", views.PlayerListView.as_view()),
    path("players/<int:pk>/", views.PlayerDetailView.as_view()),
    path("ranking/", views.RankingView.as_view()),
    path("login/", views.MyLoginView.as_view()),
    path("logout/", views.MyLogoutView.as_view()),
]<|MERGE_RESOLUTION|>--- conflicted
+++ resolved
@@ -4,12 +4,8 @@
 
 urlpatterns = [
     path("", views.index),
-<<<<<<< HEAD
+    path("about/", views.about),
     path("games/", views.GameListView.as_view()),
-=======
-    path("about/", views.about),
-    path("games/", views.GamesView.as_view()),
->>>>>>> 03eaea4a
     path("games/<int:pk>/", views.GameDetailView.as_view()),
     path("players/", views.PlayerListView.as_view()),
     path("players/<int:pk>/", views.PlayerDetailView.as_view()),
