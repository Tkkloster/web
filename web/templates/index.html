{% extends "base.html" %}

{% block content %}

<<<<<<< HEAD
<div class="container">
    <div class="row">

        <div class="card col-md-3 m-auto">
            <div class="card-body text-center">
                <i class="fas fa-gamepad fa-3x"></i>
                <p class="card-title">Games played</p>
                <h4 class="card-text">0</h4>
            </div>
        </div>
        <div class="card col-md-3 m-auto">
            <div class="card-body text-center">
                <i class="fas fa-beer fa-3x"></i>
                <p class="card-title">Beers consumed</p>
                <h4 class="card-text">0</h4>
            </div>
        </div>
        <div class="card col-md-3 m-auto">
            <div class="card-body text-center">
                <i class="fas fa-calendar-alt fa-3x"></i>
                <p class="card-title">Current season</p>
                <h4 class="card-text">0</h4>
            </div>
=======
<div class="row">
    <div class="card col-md-3 m-auto">
        <div class="card-body text-center">
            <i class="fas fa-gamepad fa-3x"></i>
            <p class="card-title">Games played</p>
            <h4 class="card-text">{{ total_games }}</h4>
        </div>
    </div>
    <div class="card col-md-3 m-auto">
        <div class="card-body text-center">
            <i class="fas fa-beer fa-3x"></i>
            <p class="card-title">Beers consumed</p>
            <h4 class="card-text">{{ total_beers|floatformat:0 }}</h4>
        </div>
    </div>
    <div class="card col-md-3 m-auto">
        <div class="card-body text-center">
            <i class="fas fa-calendar-alt fa-3x"></i>
            <p class="card-title">Current season</p>
            <h4 class="card-text">{{ current_season.number }}</h4>
>>>>>>> 84a23bc4
        </div>
    </div>
</div>

<hr>

<h5>Recently Active Players <i class="fas fa-heart"></i></h5>

<div class="row">
    <div class="col-3">
        <img src="static/user.png" class="img-fluid mx-auto d-block" alt="img1">
    </div>
    <div class="col-3">
        <img src="static/user.png" class="img-fluid mx-auto d-block" alt="img2">
    </div>
    <div class="col-3">
        <img src="static/user.png" class="img-fluid mx-auto d-block" alt="img3">
    </div>
    <div class="col-3">
        <img src="static/user.png" class="img-fluid mx-auto d-block" alt="img4">
    </div>
</div>

<br>

<h5>Wall Of Shame <i class="fas fa-thumbs-down"></i></h5>

<div class="row">
    <div class="col-3">
        <img src="static/user.png" class="img-fluid mx-auto d-block" alt="img1">
    </div>
    <div class="col-3">
        <img src="static/user.png" class="img-fluid mx-auto d-block" alt="img2">
    </div>
    <div class="col-3">
        <img src="static/user.png" class="img-fluid mx-auto d-block" alt="img3">
    </div>
    <div class="col-3">
        <img src="static/user.png" class="img-fluid mx-auto d-block" alt="img4">
    </div>
</div>
{% endblock %}<|MERGE_RESOLUTION|>--- conflicted
+++ resolved
@@ -2,31 +2,6 @@
 
 {% block content %}
 
-<<<<<<< HEAD
-<div class="container">
-    <div class="row">
-
-        <div class="card col-md-3 m-auto">
-            <div class="card-body text-center">
-                <i class="fas fa-gamepad fa-3x"></i>
-                <p class="card-title">Games played</p>
-                <h4 class="card-text">0</h4>
-            </div>
-        </div>
-        <div class="card col-md-3 m-auto">
-            <div class="card-body text-center">
-                <i class="fas fa-beer fa-3x"></i>
-                <p class="card-title">Beers consumed</p>
-                <h4 class="card-text">0</h4>
-            </div>
-        </div>
-        <div class="card col-md-3 m-auto">
-            <div class="card-body text-center">
-                <i class="fas fa-calendar-alt fa-3x"></i>
-                <p class="card-title">Current season</p>
-                <h4 class="card-text">0</h4>
-            </div>
-=======
 <div class="row">
     <div class="card col-md-3 m-auto">
         <div class="card-body text-center">
@@ -47,7 +22,6 @@
             <i class="fas fa-calendar-alt fa-3x"></i>
             <p class="card-title">Current season</p>
             <h4 class="card-text">{{ current_season.number }}</h4>
->>>>>>> 84a23bc4
         </div>
     </div>
 </div>
